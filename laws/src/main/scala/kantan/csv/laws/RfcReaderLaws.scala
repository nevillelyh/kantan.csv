/*
 * Copyright 2017 Nicolas Rinaudo
 *
 * Licensed under the Apache License, Version 2.0 (the "License");
 * you may not use this file except in compliance with the License.
 * You may obtain a copy of the License at
 *
 *     http://www.apache.org/licenses/LICENSE-2.0
 *
 * Unless required by applicable law or agreed to in writing, software
 * distributed under the License is distributed on an "AS IS" BASIS,
 * WITHOUT WARRANTIES OR CONDITIONS OF ANY KIND, either express or implied.
 * See the License for the specific language governing permissions and
 * limitations under the License.
 */

package kantan.csv.laws

import kantan.csv.engine.ReaderEngine
import kantan.csv.ops._
import kantan.csv.rfc

trait RfcReaderLaws {
  implicit def engine: ReaderEngine

  private def equals(csv: String, expected: List[List[Cell]]): Boolean =
    csv.unsafeReadCsv[List, List[String]](rfc) == expected.map(_.map(_.value))

  private def cellsToCsv(csv: List[List[Cell]], colSep: String, rowSep: String): String =
    valsToCsv(csv.map(_.map(_.encoded)), colSep, rowSep)

  private def valsToCsv(csv: List[List[String]], colSep: String, rowSep: String): String =
    csv.map(_.mkString(colSep)).mkString(rowSep)




  // - RFC 4180: 2.1 ---------------------------------------------------------------------------------------------------
  // -------------------------------------------------------------------------------------------------------------------
  def crlfRowSeparator(csv: List[List[Cell]]): Boolean = equals(cellsToCsv(csv, ",", "\r\n"), csv)
  def lfRowSeparator(csv: List[List[Cell]]): Boolean   = equals(cellsToCsv(csv, ",", "\n"), csv)


  // - RFC 4180: 2.2 ---------------------------------------------------------------------------------------------------
  // -------------------------------------------------------------------------------------------------------------------
  def crlfEnding(csv: List[List[Cell]]): Boolean  = equals(cellsToCsv(csv, ",", "\r\n") + "\r\n", csv)
  def lfEnding(csv: List[List[Cell]]): Boolean    = equals(cellsToCsv(csv, ",", "\r\n") + "\n", csv)
  def emptyEnding(csv: List[List[Cell]]): Boolean = equals(cellsToCsv(csv, ",", "\r\n"), csv)


  // - RFC 4180: 2.4 ---------------------------------------------------------------------------------------------------
  // -------------------------------------------------------------------------------------------------------------------
  def leadingWhitespace(csv: List[List[Cell]]): Boolean = {
    val spaced = csv.map(_.map(_.map(s ⇒ " \t" + s)))
    equals(cellsToCsv(spaced, ",", "\r\n"), spaced)
  }

  def trailingWhitespace(csv: List[List[Cell]]): Boolean = {
    val spaced = csv.map(_.map(_.map(s ⇒ s + " \t")))
    equals(cellsToCsv(spaced, ",", "\r\n"), spaced)
  }

  def trailingComma(csv: List[List[Cell]]): Boolean =
<<<<<<< HEAD
    equals(cellsToCsv(csv, ",",  ",\r\n"), csv.map(_ :+ Cell.Empty))
=======
    equals(cellsToCsv(csv, ",", ",\r\n"), csv.map(_ :+ Cell.Empty))
>>>>>>> 5fa9e4d5


  // - RFC 4180: 2.5 ---------------------------------------------------------------------------------------------------
  // -------------------------------------------------------------------------------------------------------------------
  def unnecessaryDoubleQuotes(csv: List[List[Cell.NonEscaped]]): Boolean =
    equals(valsToCsv(csv.map(_.map(v ⇒ "\"" + v.value + "\"")), ",", "\r\n"), csv)

  def unescapedDoubleQuotes(csv: List[List[Cell.NonEscaped]]): Boolean = {
    // Note that we trim here to make sure we don't have end up with whitespace followed by a double-quote: that'd be
    // a valid start of escaped cell.
<<<<<<< HEAD
    val corrupt = csv.map(_.map(_.map(_.trim.flatMap(c ⇒ c.toString + "\""))))
=======
    val corrupt = csv.map(_.map(_.map(_.trim.flatMap(_.toString + "\""))))
>>>>>>> 5fa9e4d5
    equals(valsToCsv(corrupt.map(_.map(_.value)), ",", "\r\n"), corrupt)
  }


  // - RFC 4180: 2.6 ---------------------------------------------------------------------------------------------------
  // -------------------------------------------------------------------------------------------------------------------
  def escapedCells(csv: List[List[Cell.Escaped]]): Boolean = equals(cellsToCsv(csv, ",", "\r\n"), csv)
}<|MERGE_RESOLUTION|>--- conflicted
+++ resolved
@@ -61,11 +61,7 @@
   }
 
   def trailingComma(csv: List[List[Cell]]): Boolean =
-<<<<<<< HEAD
-    equals(cellsToCsv(csv, ",",  ",\r\n"), csv.map(_ :+ Cell.Empty))
-=======
     equals(cellsToCsv(csv, ",", ",\r\n"), csv.map(_ :+ Cell.Empty))
->>>>>>> 5fa9e4d5
 
 
   // - RFC 4180: 2.5 ---------------------------------------------------------------------------------------------------
@@ -76,11 +72,7 @@
   def unescapedDoubleQuotes(csv: List[List[Cell.NonEscaped]]): Boolean = {
     // Note that we trim here to make sure we don't have end up with whitespace followed by a double-quote: that'd be
     // a valid start of escaped cell.
-<<<<<<< HEAD
-    val corrupt = csv.map(_.map(_.map(_.trim.flatMap(c ⇒ c.toString + "\""))))
-=======
     val corrupt = csv.map(_.map(_.map(_.trim.flatMap(_.toString + "\""))))
->>>>>>> 5fa9e4d5
     equals(valsToCsv(corrupt.map(_.map(_.value)), ",", "\r\n"), corrupt)
   }
 
